--- conflicted
+++ resolved
@@ -3,18 +3,6 @@
 import { render } from '@testing-library/react'
 import { performance } from 'perf_hooks'
 import { TokenSelector } from '../components/features/trade/TokenSelector'
-<<<<<<< HEAD
-// import { createMockToken } from './setup'
-
-
-// Fallback mock function for createMockToken, until a real implementation is available
-function createMockToken({ symbol, name, price }: { address: string; symbol: string; name: string; price: string; }) {
-  return { symbol, name, icon: null, balance: null, price: parseFloat(price) };
-}
-
-// Mock SwapInterface component since it doesn't exist yet
-=======
->>>>>>> 0002264b
 const SwapInterface = () => {
   return (
     <div data-testid="swap-interface">
